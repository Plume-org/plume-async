--- conflicted
+++ resolved
@@ -91,17 +91,13 @@
 msgstr[1] "{{ count }} promocións"
 
 msgid "I don&#x27;t want to boost this anymore"
-<<<<<<< HEAD
-msgstr "Xa non quero promover esto"
+msgstr "Quero retirar a pomoción realizada"
 
 msgid "Boost"
 msgstr "Promover"
-=======
-msgstr "Quero retirar a promoción do artigo"
 
 msgid "Boost"
-msgstr "Promocionar"
->>>>>>> c5d93a29
+msgstr "Promover"
 
 msgid "Comments"
 msgstr "Comentarios"
@@ -244,11 +240,7 @@
 msgstr "Debe estar conectada para escribir un novo artigo"
 
 msgid "You need to be logged in order to boost a post"
-<<<<<<< HEAD
 msgstr "Precisa estar conectada para promover un artigo"
-=======
-msgstr "Debe estar conectada para promocionar un artigo"
->>>>>>> c5d93a29
 
 msgid "Invalid username or password"
 msgstr "Usuaria ou Contrasinal incorrectos"
@@ -267,11 +259,7 @@
 "Por {{ link_1 }}{{ link_2 }}{{ link_3 }}{{ name | escape }}{{ link_4 }}"
 
 msgid "{{ data }} boosted your article"
-<<<<<<< HEAD
 msgstr "{{ data }} promoveron o seu artigo"
-=======
-msgstr "{{ data }} promocionou o seu artigo"
->>>>>>> c5d93a29
 
 msgid "{{ data }} started following you"
 msgstr "{{ data }} comezou a seguila"
@@ -369,11 +357,7 @@
 msgstr "{{ user }} gustou do seu artigo."
 
 msgid "{{ user }} boosted your article."
-<<<<<<< HEAD
 msgstr "{{ user }} promoveu o seu artigo."
-=======
-msgstr "{{ user }} promocionou o seu artigo"
->>>>>>> c5d93a29
 
 msgid "Source code"
 msgstr "Código fonte"
@@ -452,11 +436,7 @@
 msgstr "Borrar este artigo"
 
 msgid "And connected to"
-<<<<<<< HEAD
-msgstr "E contactada a"
-=======
 msgstr "E conectada a"
->>>>>>> c5d93a29
 
 msgid "other instances"
 msgstr "outras instancias"
@@ -465,11 +445,7 @@
 msgstr "Administrada por"
 
 msgid "Runs Plume {{ version }}"
-<<<<<<< HEAD
-msgstr "Plume {{ version }}"
-=======
 msgstr "Versión Plume {{ version }}"
->>>>>>> c5d93a29
 
 msgid "Your media"
 msgstr "Os seus medios"
@@ -478,11 +454,7 @@
 msgstr "Ir a súa galería"
 
 msgid "{{ name}}'s avatar'"
-<<<<<<< HEAD
-msgstr "avatar de {{ name}}"
-=======
 msgstr "Avatar de {{ name}}"
->>>>>>> c5d93a29
 
 msgid "Media details"
 msgstr "Detalles dos medios"
@@ -494,11 +466,7 @@
 msgstr "Código markdown"
 
 msgid "Copy it in your articles to insert this media."
-<<<<<<< HEAD
-msgstr "Copiar nos seus artigos para incrustar estos medios"
-=======
 msgstr "Copie para incrustar este contido nos seus artigos"
->>>>>>> c5d93a29
 
 msgid "Use as avatar"
 msgstr "Utilizar como avatar"
@@ -510,11 +478,7 @@
 msgstr "Subir"
 
 msgid "You don't have any media yet."
-<<<<<<< HEAD
-msgstr "Aínd non subeu medios"
-=======
 msgstr "Aínda non ten medios"
->>>>>>> c5d93a29
 
 msgid "Media upload"
 msgstr "Subir medios"
@@ -523,11 +487,8 @@
 msgstr "Descrición"
 
 msgid "Content warning"
-<<<<<<< HEAD
 msgstr "Aviso sobre o contido"
-=======
-msgstr "Aviso de contido"
->>>>>>> c5d93a29
+
 
 msgid "File"
 msgstr "Ficheiro"
@@ -538,8 +499,4 @@
 msgid ""
 "Sorry, but registrations are closed on this instance. Try to find another one"
 msgstr ""
-<<<<<<< HEAD
-"Lamentámolo, pero o rexistro en esta instancia está pechado. Inténteo en outra instancia"
-=======
 "Lamentámolo, pero o rexistro está pechado en esta instancia. Intente atopar outra"
->>>>>>> c5d93a29
