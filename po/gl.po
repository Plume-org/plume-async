msgid ""
msgstr ""
"Project-Id-Version: plume\n"
"Report-Msgid-Bugs-To: \n"
"POT-Creation-Date: 2018-06-15 16:33-0700\n"
"PO-Revision-Date: 2018-06-15 16:33-0700\n"
"Last-Translator: Xosé M. <correo@xmgz.eu>\n"
"Language-Team: none\n"
"Language: gl\n"
"MIME-Version: 1.0\n"
"Content-Type: text/plain; charset=UTF-8\n"
"Content-Transfer-Encoding: 8bit\n"
"Plural-Forms: nplurals=INTEGER; plural=EXPRESSION;\n"

msgid "Latest articles"
msgstr "Últimos artigos"

msgid "No posts to see here yet."
msgstr "Aínda non hai entradas publicadas"

msgid "New article"
msgstr "Novo artigo"

msgid "New blog"
msgstr "Novo blog"

msgid "Create a blog"
msgstr "Crear un blog"

msgid "Title"
msgstr "Título"

msgid "Create blog"
msgstr "Crear blog"

msgid "Comment \"{{ post }}\""
msgstr "Comentar \"{{ post }}\""

msgid "Content"
msgstr "Contido"

msgid "Submit comment"
msgstr "Enviar comentario"

msgid "Something broke on our side."
msgstr "Algo fallou pola nosa parte"

msgid "Sorry about that. If you think this is a bug, please report it."
msgstr "Lamentálmolo. Si cree que é un bug, infórmenos por favor."

msgid "Configuration"
msgstr "Axustes"

msgid "Configure your instance"
msgstr "Configure a súa instancia"

msgid "Name"
msgstr "Nome"

msgid "Let&#x27;s go!"
msgstr "Imos!"

msgid "Welcome on {{ instance_name | escape }}"
msgstr "Ben vida a {{ instance_name | escape }}"

msgid "Notifications"
msgstr "Notificacións"

msgid ""
"Written by {{ link_1 }}{{ url }}{{ link_2 }}{{ name | escape }}{{ link_3 }}"
msgstr ""
"Escrito por {{ link_1 }}{{ url }}{{ link_2 }}{{ name | escape }}{{ link_3 }}"

msgid "This article is under the {{ license }} license."
msgstr "Este artigo ten licenza {{ license }}"

msgid "One like"
msgid_plural "{{ count }} likes"
msgstr[0] "Un gústame"
msgstr[1] "{{ count }} gústame"

msgid "I don&#x27;t like this anymore"
msgstr "Xa non me gusta"

msgid "Add yours"
msgstr "Engada os seus"

<<<<<<< HEAD
msgid "One Boost"
msgid_plural "{{ count }} Boosts"
msgstr[0] ""
msgstr[1] ""

msgid "I don&#x27;t want to boost this anymore"
msgstr ""

msgid "Boost"
msgstr ""
=======
msgid "One reshare"
msgid_plural "{{ count }} reshares"
msgstr[0] "Compartido unha vez"
msgstr[1] "Compartido {{ count }} veces"

msgid "I don&#x27;t want to reshare this anymore"
msgstr "Xa non quero compartir esto"

msgid "Reshare"
msgstr "Compartir"
>>>>>>> 84b4ab10

msgid "Comments"
msgstr "Comentarios"

msgid "Respond"
msgstr "Respostar"

msgid "Comment"
msgstr "Comentar"

msgid "New post"
msgstr "Nova entrada"

msgid "Create a post"
msgstr "Crear unha entrada"

msgid "Publish"
msgstr "Publicar"

msgid "Login"
msgstr "Conectar"

msgid "Username or email"
msgstr "Usuaria ou correo-e"

msgid "Password"
msgstr "Contrasinal"

msgid "Dashboard"
msgstr "Taboleiro"

msgid "Your Dashboard"
msgstr "O seu taboleiro"

msgid "Your Blogs"
msgstr "Os seus Blogs"

msgid "You don&#x27;t have any blog yet. Create your own, or ask to join one."
msgstr "Aínda non ten blogs. Publique un, ou solicita unirse a un."

msgid "Start a new blog"
msgstr "Iniciar un blog"

msgid "Admin"
msgstr "Admin"

msgid "It is you"
msgstr "É vosted"

msgid "Edit your profile"
msgstr "Edite o seu perfil"

msgid "Open on {{ instance_url }}"
msgstr "Abrir en {{ instance_url }}"

msgid "Follow"
msgstr "Seguir"

msgid "Unfollow"
msgstr "Deixar de seguir"

<<<<<<< HEAD
msgid "Recently boosted"
msgstr ""
=======
msgid "Recently reshared"
msgstr "Compartido recentemente"
>>>>>>> 84b4ab10

msgid "One follower"
msgid_plural "{{ count }} followers"
msgstr[0] "Unha seguidora"
msgstr[1] "{{ count }} seguidoras"

msgid "Edit your account"
msgstr "Edite a súa conta"

msgid "Your Profile"
msgstr "O seu perfil"

msgid "Display Name"
msgstr "Nome mostrado"

msgid "Email"
msgstr "Correo-e"

msgid "Summary"
msgstr "Resumen"

msgid "Update account"
msgstr "Actualizar conta"

msgid "{{ name | escape }}'s followers"
msgstr "Seguidoras de {{ name | escape }}"

msgid "Followers"
msgstr "Seguidoras"

msgid "New Account"
msgstr "Nova conta"

msgid "Create an account"
msgstr "Crear unha conta"

msgid "Username"
msgstr "Nome de usuaria"

msgid "Password confirmation"
msgstr "Confirmación do contrasinal"

msgid "Create account"
msgstr "Crear conta"

msgid "Plume"
msgstr "Plume"

msgid "Menu"
msgstr "Menú"

msgid "My account"
msgstr "A miña conta"

msgid "Log Out"
msgstr "Desconectar"

msgid "Log In"
msgstr "Conectar"

msgid "Register"
msgstr "Rexistrar"

msgid "You need to be logged in order to create a new blog"
msgstr "Debe estar conectada para crear un novo blog"

msgid "You need to be logged in order to post a comment"
msgstr "Debe estar conectada para publicar un comentario"

msgid "You need to be logged in order to like a post"
msgstr "Debe estar conectada para gustar unha entrada"

msgid "You need to be logged in order to see your notifications"
msgstr "Debe estar conectada para ver as súas notificacións"

msgid "You need to be logged in order to write a new post"
msgstr "Debe estar conectada para escribir unha nova entrada"

<<<<<<< HEAD
msgid "You need to be logged in order to boost a post"
msgstr ""
=======
msgid "You need to be logged in order to reshare a post"
msgstr "Debe estar conectada para compartir unha entrada"
>>>>>>> 84b4ab10

msgid "Invalid username or password"
msgstr "Usuaria ou Contrasinal incorrectos"

msgid "You need to be logged in order to access your dashboard"
msgstr "Debe estar conectada para acceder ao seu taboleiro"

msgid "You need to be logged in order to follow someone"
msgstr "Debe estar conectada para seguir a alguén"

msgid "You need to be logged in order to edit your profile"
msgstr "Debe estar conectada para editar o seu perfil"

msgid "By {{ link_1 }}{{ link_2 }}{{ link_3 }}{{ name | escape }}{{ link_4 }}"
msgstr ""
"Por {{ link_1 }}{{ link_2 }}{{ link_3 }}{{ name | escape }}{{ link_4 }}"

<<<<<<< HEAD
msgid "{{ data }} boosted your article"
msgstr ""
=======
msgid "{{ data }} reshared your article"
msgstr "{{ data }} comparteu o seu artigo"
>>>>>>> 84b4ab10

msgid "{{ data }} started following you"
msgstr "{{ data }} comezou a seguila"

msgid "{{ data }} liked your article"
msgstr "{{ data }} gustou do seu artigo"

msgid "{{ data }} commented your article"
msgstr "{{ data }} comentou o seu artigo"

msgid "We couldn&#x27;t find this page."
msgstr "Non atopamos esta páxina"

msgid "The link that led you here may be broken."
msgstr "A ligazón que a trouxo aquí podería estar quebrado"

msgid "You are not authorized."
msgstr "Non ten permiso."

msgid "You are not author in this blog."
msgstr "Vostede non é autora en este blog."

msgid "{{ data }} mentioned you."
msgstr "{{ data }} mencionouna."

msgid "Your comment"
msgstr "O seu comentario"

msgid "Unknown error"
msgstr "Fallo descoñecido"

msgid "Invalid name"
msgstr "Nome non válido"

msgid "A blog with the same name already exists."
msgstr "Xa existe un blog co mismo nome."

msgid "Your comment can't be empty"
msgstr "O seu comentario non pode estar baldeiro"

msgid "A post with the same title already exists."
msgstr "Xa existe unha entrada co mismo nome."

msgid "We need an email or a username to identify you"
msgstr "Precisamos un correo-e ou un nome de usuaria para identificala"

msgid "Your password can't be empty"
msgstr "O contrasinal non pode estar baldeiro"

msgid "Passwords are not matching"
msgstr "Con coinciden os contrasinais"

msgid "Username can't be empty"
msgstr "O nome de usuaria non pode estar baldeiro"

msgid "Invalid email"
msgstr "Correo-e non válido"

msgid "Password should be at least 8 characters long"
msgstr "O contrasinal debe ter ao menos 8 caracteres"

msgid "One author in this blog: "
msgid_plural "{{ count }} authors in this blog: "
msgstr[0] "Unha autora en este blog: "
msgstr[1] "{{ count }} autoras en este blog: "

msgid "Login or use your Fediverse account to interact with this article"
msgstr ""
"Conéctese ou utilice a súa conta no fediverso para interactuar con este "
"artigo"

msgid "Optional"
msgstr "Opcional"

msgid "One article in this blog"
msgid_plural "{{ count }} articles in this blog"
msgstr[0] "Un artigo en este blog"
msgstr[1] "{{ count }} artigos en este blog"

msgid "Previous page"
msgstr "Páxina anterior"

msgid "Next page"
msgstr "Páxina seguinte"

msgid "{{ user }} mentioned you."
msgstr "{{ user }} mencionouna."

msgid "{{ user }} commented your article."
msgstr "{{ user }} comentou o artigo."

msgid "{{ user }} is now following you."
msgstr "{{ user }} está a seguila."

msgid "{{ user }} liked your article."
msgstr "{{ user }} gustou do seu artigo."

<<<<<<< HEAD
msgid "{{ user }} boosted your article."
msgstr ""
=======
msgid "{{ user }} reshared your article."
msgstr "{{ user }} comparteu o seu artigo."
>>>>>>> 84b4ab10

msgid "Source code"
msgstr "Código fonte"

msgid "Matrix room"
msgstr "Sala Matrix"

msgid "Administration"
msgstr "Administración"

msgid "Instance settings"
msgstr "Axustes da instancia"

msgid "Allow anyone to register"
msgstr "Permitir o rexistro aberto"

msgid "Short description"
msgstr "Descrición curta"

msgid "Markdown is supported"
msgstr "Escritura Markdown activada"

msgid "Long description"
msgstr "Descrición longa"

msgid "Default license"
msgstr "Licenza por omisión"

msgid "Save settings"
msgstr "Gardar axustes"

msgid "No comments yet. Be the first to react!"
msgstr "Sin comentarios. Sexa a primeira e comentar!"

msgid "About this instance"
msgstr "Sobre esta instancia"

msgid "What is Plume?"
msgstr "Qué é Plume?"

msgid "Plume is a decentralized blogging engine."
msgstr "Plume é un motor de publicación descentralizada."

msgid "Authors can manage various blogs from an unique website."
msgstr "As autoras poden xestionar varios blogs desde un único sitio web."

msgid ""
"Articles are also visible on other Plume websites, and you can interact with "
"them directly from other platforms like Mastodon."
msgstr ""
"Os artigos son visibles tamén en outros sitios Plume, e pode interactuar "
"coneles desde outras plataformas como Mastadon."

msgid "Create your account"
msgstr "Cree a súa conta"

msgid "About {{ instance_name }}"
msgstr "Acerca de {{ instance_name }}"

msgid "Home to"
msgstr "Fogar de"

msgid "people"
msgstr "persoas"

msgid "Who wrote"
msgstr "Que escribiron"

msgid "articles"
msgstr "artigos"

msgid "Read the detailed rules"
msgstr "Lea o detalle das normas"

#, fuzzy
msgid "Delete this article"
msgstr "Últimos artigos"

msgid "And connected to"
msgstr ""

#, fuzzy
msgid "other instances"
msgstr "Sobre esta instancia"

#, fuzzy
msgid "Administred by"
msgstr "Administración"

msgid "Runs Plume {{ version }}"
msgstr ""<|MERGE_RESOLUTION|>--- conflicted
+++ resolved
@@ -85,7 +85,6 @@
 msgid "Add yours"
 msgstr "Engada os seus"
 
-<<<<<<< HEAD
 msgid "One Boost"
 msgid_plural "{{ count }} Boosts"
 msgstr[0] ""
@@ -96,18 +95,6 @@
 
 msgid "Boost"
 msgstr ""
-=======
-msgid "One reshare"
-msgid_plural "{{ count }} reshares"
-msgstr[0] "Compartido unha vez"
-msgstr[1] "Compartido {{ count }} veces"
-
-msgid "I don&#x27;t want to reshare this anymore"
-msgstr "Xa non quero compartir esto"
-
-msgid "Reshare"
-msgstr "Compartir"
->>>>>>> 84b4ab10
 
 msgid "Comments"
 msgstr "Comentarios"
@@ -169,13 +156,8 @@
 msgid "Unfollow"
 msgstr "Deixar de seguir"
 
-<<<<<<< HEAD
 msgid "Recently boosted"
 msgstr ""
-=======
-msgid "Recently reshared"
-msgstr "Compartido recentemente"
->>>>>>> 84b4ab10
 
 msgid "One follower"
 msgid_plural "{{ count }} followers"
@@ -254,13 +236,8 @@
 msgid "You need to be logged in order to write a new post"
 msgstr "Debe estar conectada para escribir unha nova entrada"
 
-<<<<<<< HEAD
 msgid "You need to be logged in order to boost a post"
 msgstr ""
-=======
-msgid "You need to be logged in order to reshare a post"
-msgstr "Debe estar conectada para compartir unha entrada"
->>>>>>> 84b4ab10
 
 msgid "Invalid username or password"
 msgstr "Usuaria ou Contrasinal incorrectos"
@@ -278,13 +255,8 @@
 msgstr ""
 "Por {{ link_1 }}{{ link_2 }}{{ link_3 }}{{ name | escape }}{{ link_4 }}"
 
-<<<<<<< HEAD
 msgid "{{ data }} boosted your article"
 msgstr ""
-=======
-msgid "{{ data }} reshared your article"
-msgstr "{{ data }} comparteu o seu artigo"
->>>>>>> 84b4ab10
 
 msgid "{{ data }} started following you"
 msgstr "{{ data }} comezou a seguila"
@@ -382,13 +354,8 @@
 msgid "{{ user }} liked your article."
 msgstr "{{ user }} gustou do seu artigo."
 
-<<<<<<< HEAD
 msgid "{{ user }} boosted your article."
 msgstr ""
-=======
-msgid "{{ user }} reshared your article."
-msgstr "{{ user }} comparteu o seu artigo."
->>>>>>> 84b4ab10
 
 msgid "Source code"
 msgstr "Código fonte"
